--- conflicted
+++ resolved
@@ -4,13 +4,8 @@
 
 module System.TaskPipeline.Repetition.Internal
   ( RepInfo(..)
-<<<<<<< HEAD
-  , HasTaskRepetitionIndex(..)
-=======
   , TRIndex(..)
   , HasTRIndex(..)
-  , repIndex
->>>>>>> 6b6b2679
   , makeRepeatable
   ) where
 
@@ -20,11 +15,7 @@
 import           Data.Aeson
 import qualified Data.HashMap.Strict                as HM
 import           Data.Locations
-<<<<<<< HEAD
-import           Data.String
-=======
 import           Data.String                        (IsString(..))
->>>>>>> 6b6b2679
 import           Katip
 import           Prelude                            hiding (id, (.))
 import           System.TaskPipeline.PTask

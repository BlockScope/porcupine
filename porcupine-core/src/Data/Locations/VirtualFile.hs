{-# LANGUAGE FlexibleContexts    #-}
{-# LANGUAGE GADTs               #-}
{-# LANGUAGE Rank2Types          #-}
{-# LANGUAGE ScopedTypeVariables #-}
{-# LANGUAGE TemplateHaskell     #-}
{-# LANGUAGE TypeOperators       #-}

module Data.Locations.VirtualFile
  ( LocationTreePathItem
  , module Data.Locations.SerializationMethod
  , Void
  , Profunctor(..)
  , VirtualFile(..), LayeredReadScheme(..)
  , BidirVirtualFile, DataSource, DataSink
  , VirtualFileIntent(..), VirtualFileDescription(..)
  , DocRecOfOptions, RecOfOptions(..)
  , VFileImportance(..)
  , vfileBidirProof, vfileSerials
  , vfileAsBidir, vfileAsBidirE, vfileImportance
  , vfileEmbeddedValue, vfileIntermediaryValue, vfileAesonValue
  , vfileOriginalPath, showVFileOriginalPath
  , vfileLayeredReadScheme
  , vfileVoided
  , vfiReadSuccess, vfiWriteSuccess, vfiError
  , dataSource, dataSink, bidirVirtualFile, ensureBidirFile
  , makeSink, makeSource
  , documentedFile
  , usesLayeredMapping, canBeUnmapped, unmappedByDefault
  , getVirtualFileDescription
  , vfileRecOfOptions
  ) where

import           Control.Lens
import           Data.Aeson                         (Value)
import           Data.Default
import           Data.DocRecord
import           Data.DocRecord.OptParse            (RecordUsableWithCLI)
import           Data.Functor.Compose
import qualified Data.HashMap.Strict                as HM
import qualified Data.HashSet                       as HS
import           Data.List                          (intersperse)
import           Data.Locations.Loc
import           Data.Locations.LocationTree
import           Data.Locations.Mappings            (HasDefaultMappingRule (..),
                                                     LocShortcut (..))
import           Data.Locations.SerializationMethod
import           Data.Maybe
import           Data.Monoid                        (First (..))
import           Data.Profunctor                    (Profunctor (..))
import           Data.Representable
import qualified Data.Text                          as T
import           Data.Type.Equality
import           Data.Typeable
import           Data.Void
import           Katip


-- * The general 'VirtualFile' type

-- | Tells how the file is meant to be read
data LayeredReadScheme b where
  SingleLayerRead     :: LayeredReadScheme b
    -- No layered reading accepted
  LayeredRead         :: Semigroup b => LayeredReadScheme b
    -- A layered reading combining all the layers with (<>)
  LayeredReadWithNull :: Monoid b => LayeredReadScheme b
    -- Like 'LayeredRead', and handles mapping to no layer (mempty)

-- | Tells how the accesses to this 'VirtualFile' should be logged
data VFileImportance = VFileImportance
  { _vfiReadSuccess  :: Severity
  , _vfiWriteSuccess :: Severity
  , _vfiError        :: Severity }

makeLenses ''VFileImportance

instance Default VFileImportance where
  def = VFileImportance DebugS NoticeS ErrorS

-- | A virtual file in the location tree to which we can write @a@ and from
-- which we can read @b@.
data VirtualFile a b = VirtualFile
  { _vfileOriginalPath      :: [LocationTreePathItem]
  , _vfileLayeredReadScheme :: LayeredReadScheme b
  , _vfileMappedByDefault   :: Bool
  , _vfileImportance        :: VFileImportance
  , _vfileDocumentation     :: Maybe T.Text
  , _vfileBidirProof        :: Maybe (a :~: b)
                    -- Temporary, necessary until we can do away with docrec
                    -- conversion in the writer part of SerialsFor
  , _vfileSerials           :: SerialsFor a b }

makeLenses ''VirtualFile

-- How we derive the default configuration for mapping some VirtualFile
instance HasDefaultMappingRule (VirtualFile a b) where
  getDefaultLocShortcut vf = if vf ^. vfileMappedByDefault
    then Just $
      case vf ^? vfileSerials . serialRepetitionKeys . filtered (not . null) of
        Nothing -> DeriveWholeLocFromTree defExt
        -- LIMITATION: For now we suppose that every reading/writing function in
        -- the serials has the same repetition keys
        Just rkeys -> DeriveLocPrefixFromTree $
<<<<<<< HEAD
          let toVar rkey = LocBitVarRef rkey
              locStr = LocString $ (LocBitChunk "-")
                       : intersperse (LocBitChunk "-") (map toVar rkeys)
=======
          let toVar rkey = SWVB_VarRef rkey
              locStr = StringWithVars $ (SWVB_Chunk "-")
                       : intersperse (SWVB_Chunk "-") (map toVar rkeys)
>>>>>>> c5b9dfba
          in LocFilePath locStr $ T.unpack defExt
    else Nothing
    where
      defExt =
        case vf ^. vfileSerials . serialDefaultExt of
          First (Just ext) -> ext
          _                -> T.pack ""

-- For now, given the requirement of PTask, VirtualFile has to be a Monoid
-- because a Resource Tree also has to.
instance Semigroup (VirtualFile a b) where
  VirtualFile p u m i d b s <> VirtualFile _ _ _ _ _ _ s' =
    VirtualFile p u m i d b (s<>s')
instance Monoid (VirtualFile a b) where
  mempty = VirtualFile [] SingleLayerRead True def Nothing Nothing mempty

instance Profunctor VirtualFile where
  dimap f g (VirtualFile p _ m i d _ s) =
    VirtualFile p SingleLayerRead m i d Nothing $ dimap f g s


-- * Obtaining a description of how the 'VirtualFile' should be used

-- | Describes how a virtual file is meant to be used
data VirtualFileIntent =
  VFForWriting | VFForReading | VFForRW | VFForCaching | VFForCLIOptions
  deriving (Show, Eq)

-- | Gives the purpose of the 'VirtualFile'. Used to document the pipeline and check
-- mappings to physical files.
data VirtualFileDescription = VirtualFileDescription
  { vfileDescIntent             :: Maybe VirtualFileIntent
                        -- ^ How is the 'VirtualFile' meant to be used
  , vfileDescEmbeddableInConfig :: Bool
                        -- ^ True if the data can be read directly from the
                        -- pipeline's config file
  , vfileDescEmbeddableInOutput :: Bool
                        -- ^ True if the data can be written directly in the
                        -- pipeline's output location tree
  , vfileDescPossibleExtensions :: [FileExt]
                        -- ^ Possible extensions for the files this virtual file
                        -- can be mapped to (prefered extension is the first)
  }
  deriving (Show)

-- | Gives a 'VirtualFileDescription'. To be used on files stored in the
-- ResourceTree.
getVirtualFileDescription :: VirtualFile a b -> VirtualFileDescription
getVirtualFileDescription vf =
  VirtualFileDescription intent readableFromConfig writableInOutput exts
  where
    (SerialsFor
      (SerialWriters toA toC)
      (SerialReaders fromA fromS fromC fromV)
      prefExt
      _) = _vfileSerials vf
    intent
      | First (Just _) <- fromC, First (Just _) <- fromV, First (Just _) <- toC = Just VFForCLIOptions
      | HM.null fromA && HM.null fromS && HM.null toA = Nothing
      | HM.null fromA && HM.null fromS = Just VFForWriting
      | HM.null toA = Just VFForReading
      | (Just _) <- _vfileBidirProof vf = Just VFForCaching
      | otherwise = Just VFForRW
    extSet = HS.fromList . catMaybes . map snd . HM.keys
    otherExts = extSet toA <> extSet fromA <> extSet fromS
    exts = case prefExt of
             First (Just e) -> e:(HS.toList $ HS.delete e otherExts)
             _              -> HS.toList otherExts
    typeOfAesonVal = typeOf (undefined :: Value)
    readableFromConfig = (typeOfAesonVal,Nothing) `HM.member` fromA
    writableInOutput = (typeOfAesonVal,Nothing) `HM.member` toA

-- | Just for logs and error messages
showVFileOriginalPath :: VirtualFile a b -> String
showVFileOriginalPath = T.unpack . toTextRepr .  LTP . _vfileOriginalPath

-- | Indicates that the file uses layered mapping
usesLayeredMapping :: (Semigroup b) => VirtualFile a b -> VirtualFile a b
usesLayeredMapping =
  vfileLayeredReadScheme .~ LayeredRead

-- | Indicates that the file uses layered mapping, and additionally can be left
-- unmapped (ie. mapped to null)
canBeUnmapped :: (Monoid b) => VirtualFile a b -> VirtualFile a b
canBeUnmapped =
  vfileLayeredReadScheme .~ LayeredReadWithNull

-- | Indicates that the file should be mapped to null by default
unmappedByDefault :: (Monoid b) => VirtualFile a b -> VirtualFile a b
unmappedByDefault =
    (vfileLayeredReadScheme .~ LayeredReadWithNull)
  . (vfileMappedByDefault .~ False)

-- | Gives a documentation to the 'VirtualFile'
documentedFile :: T.Text -> VirtualFile a b -> VirtualFile a b
documentedFile doc = vfileDocumentation .~ Just doc


-- * Creating VirtualFiles and convertings between its different subtypes (bidir
-- files, sources and sinks)

-- | A virtual file which depending on the situation can be written or read
type BidirVirtualFile a = VirtualFile a a

-- | A virtual file that's only readable
type DataSource a = VirtualFile Void a

-- | A virtual file that's only writable
type DataSink a = VirtualFile a ()

-- | Creates a virtuel file from its virtual path and ways serialize/deserialize
-- the data. You should prefer 'dataSink' and 'dataSource' for clarity when the
-- file is meant to be readonly or writeonly.
virtualFile :: [LocationTreePathItem] -> Maybe (a :~: b) -> SerialsFor a b -> VirtualFile a b
virtualFile path refl sers = VirtualFile path SingleLayerRead True def Nothing refl sers

-- | Creates a virtual file from its virtual path and ways to deserialize the
-- data.
dataSource :: [LocationTreePathItem] -> SerialsFor a b -> DataSource b
dataSource path = makeSource . virtualFile path Nothing

-- | Creates a virtual file from its virtual path and ways to serialize the
-- data.
dataSink :: [LocationTreePathItem] -> SerialsFor a b -> DataSink a
dataSink path = makeSink . virtualFile path Nothing

-- | Like VirtualFile, except we will embed the proof that @a@ and @b@ are the same
bidirVirtualFile :: [LocationTreePathItem] -> BidirSerials a -> BidirVirtualFile a
bidirVirtualFile path sers = virtualFile path (Just Refl) sers

-- | If a file has been transformed via Profunctor methods (dimap, rmap, rmap),
-- even if it remained bidirectional this proof it is has been lost. Thus we
-- have to embed it again.
ensureBidirFile :: VirtualFile a a -> VirtualFile a a
ensureBidirFile vf = vf{_vfileBidirProof=Just Refl}

makeSink :: VirtualFile a b -> DataSink a
makeSink vf = vf{_vfileSerials=eraseDeserials $ _vfileSerials vf
                ,_vfileBidirProof=Nothing
                ,_vfileLayeredReadScheme=LayeredReadWithNull}

makeSource :: VirtualFile a b -> DataSource b
makeSource vf = vf{_vfileSerials=eraseSerials $ _vfileSerials vf
                  ,_vfileBidirProof=Nothing}


-- * Traversals to the content of the VirtualFile, when it already embeds some
-- value

-- | If we have the internal proof that a VirtualFile is actually bidirectional,
-- we convert it.
vfileAsBidir :: Traversal' (VirtualFile a b) (VirtualFile a a)
vfileAsBidir f vf = case _vfileBidirProof vf of
  Just Refl -> f vf
  Nothing   -> pure vf

-- | Like 'vfileAsBidir', but can be composed with other traversals that can
-- fail, like 'vfileIntermediaryValue'
vfileAsBidirE :: Traversal' (Either s (VirtualFile a b)) (Either s (VirtualFile a a))
vfileAsBidirE _ (Left s) = pure (Left s)
vfileAsBidirE f (Right vf) = case _vfileBidirProof vf of
  Just Refl -> f (Right vf)
  Nothing   -> pure (Right vf)

-- | If the 'VirtualFile' has an embedded value, traverses to it.
vfileEmbeddedValue :: Traversal' (VirtualFile a b) b
vfileEmbeddedValue = vfileSerials . serialReaders . serialReaderEmbeddedValue . traversed

-- | If the 'VirtualFile' has an embedded value and converters to and from a
-- type @c@, we traverse to a value of this type. The conversion can fail
vfileIntermediaryValue
  :: forall a c. (Typeable c)
  => Traversal' (Either String (VirtualFile a a)) c
vfileIntermediaryValue _ (Left s) = pure (Left s)
vfileIntermediaryValue f (Right vf) = case convertFns of
  Just (ToAtomicFn toA, FromAtomicFn fromA) ->
    let processVal v = case cast (toA v) of
          Nothing -> error $ "vfileIntermediaryValue: Impossible to cast the value to type "
            ++ show resTypeRep ++ ", however a conversion function was declared in the writers"
          Just i -> back <$> f i
        back i' = case cast i' of
          Nothing -> error $ "vfileIntermediaryValue: Impossible to cast back the value from type "
            ++ show resTypeRep ++ ", however a conversion function was declared in the readers"
          Just i'' -> fromA i''
    in getCompose $ vfileEmbeddedValue (Compose . processVal) vf
  Nothing -> pure (Right vf)
  where
    resTypeRep = typeOf (undefined :: c)
    serials = _vfileSerials vf
    convertFns = (,)
      <$> HM.lookup (resTypeRep,Nothing) (_serialWritersToAtomic (_serialWriters serials))
      <*> HM.lookup (resTypeRep,Nothing) (_serialReadersFromAtomic (_serialReaders serials))

-- | If the file has a defaut value and a way to convert it to/from aeson Value,
-- we traverse to it. Note that @b@ DOESN'T need to have To/FromJSON
-- instances. because the virtual file serials may contain a way to convert it
-- to and from a type that has these instances. So it isn't the same as calling
-- 'vfileEmbeddedValue' and converting the traversed value.
vfileAesonValue :: Traversal' (Either String (VirtualFile a a)) Value
vfileAesonValue = vfileIntermediaryValue


-- * Compatibility layer with the doc records of options used by the
-- command-line parser

-- | Contains any set of options that should be exposed via the CLI
data RecOfOptions field where
  RecOfOptions :: (Typeable rs, RecordUsableWithCLI rs) => Rec field rs -> RecOfOptions field

type DocRecOfOptions = RecOfOptions DocField

-- | If the file is bidirectional and has an embedded value that can be
-- converted to and from DocRecords (so that it can be read from config file AND
-- command-line), we traverse to it. Setting it changes the value embedded in
-- the file to reflect the new record of options. BEWARE not to change the
-- fields when setting the new doc record.
vfileRecOfOptions :: forall a. Traversal' (VirtualFile a a) DocRecOfOptions
vfileRecOfOptions f vf = case mbopts of
  Just (WriteToConfigFn convert, defVal, convertBack) ->
    rebuild convertBack <$> f (RecOfOptions $ convert defVal)
  _ -> pure vf
  where
    serials = _vfileSerials vf
    First mbopts = (,,)
      <$> _serialWriterToConfig (_serialWriters serials)
      <*> _serialReaderEmbeddedValue (_serialReaders serials)
      <*> _serialReaderFromConfig (_serialReaders serials)

    rebuild :: ReadFromConfigFn a -> DocRecOfOptions -> VirtualFile a a
    rebuild (ReadFromConfigFn convertBack) (RecOfOptions r) =
      let newVal = case cast r of
            Nothing -> error "vfileRecOfOptions: record fields aren't compatible"
            Just r' -> convertBack r'
      in vf & vfileEmbeddedValue .~ newVal

-- | Gives access to a version of the VirtualFile without type params. The
-- original path isn't settable.
vfileVoided :: Lens' (VirtualFile a b) (VirtualFile Void ())
vfileVoided f (VirtualFile p l m i d b s) =
  rebuild <$> f (VirtualFile p SingleLayerRead m i d Nothing mempty)
  where
    rebuild (VirtualFile _ _ m' i' d' _ _) =
      VirtualFile p l m' i' d' b s<|MERGE_RESOLUTION|>--- conflicted
+++ resolved
@@ -101,15 +101,9 @@
         -- LIMITATION: For now we suppose that every reading/writing function in
         -- the serials has the same repetition keys
         Just rkeys -> DeriveLocPrefixFromTree $
-<<<<<<< HEAD
-          let toVar rkey = LocBitVarRef rkey
-              locStr = LocString $ (LocBitChunk "-")
-                       : intersperse (LocBitChunk "-") (map toVar rkeys)
-=======
           let toVar rkey = SWVB_VarRef rkey
               locStr = StringWithVars $ (SWVB_Chunk "-")
                        : intersperse (SWVB_Chunk "-") (map toVar rkeys)
->>>>>>> c5b9dfba
           in LocFilePath locStr $ T.unpack defExt
     else Nothing
     where

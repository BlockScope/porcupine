{-# LANGUAGE DataKinds                 #-}
{-# LANGUAGE DefaultSignatures         #-}
{-# LANGUAGE DeriveAnyClass            #-}
{-# LANGUAGE DeriveFunctor             #-}
{-# LANGUAGE DeriveGeneric             #-}
{-# LANGUAGE ExistentialQuantification #-}
{-# LANGUAGE FlexibleContexts          #-}
{-# LANGUAGE FlexibleInstances         #-}
{-# LANGUAGE FunctionalDependencies    #-}
{-# LANGUAGE GADTs                     #-}
{-# LANGUAGE MultiParamTypeClasses     #-}
{-# LANGUAGE OverloadedStrings         #-}
{-# LANGUAGE Rank2Types                #-}
{-# LANGUAGE ScopedTypeVariables       #-}
{-# LANGUAGE StandaloneDeriving        #-}
{-# LANGUAGE TemplateHaskell           #-}
{-# LANGUAGE TupleSections             #-}
{-# OPTIONS_GHC -Wall #-}

module Data.Locations.SerializationMethod where

import           Control.Lens
import           Control.Monad.Catch
import           Data.Aeson                   as A
import           Data.DocRecord
<<<<<<< HEAD
import           Data.DocRecord.OptParse       (RecordUsableWithCLI)
import qualified Data.HashMap.Strict           as HM
import           Data.Locations.Loc            as Loc
import           Data.Locations.LocVariable
import           Data.Locations.LocationMonad  as Loc
import           Data.Monoid                   (First (..))
import qualified Data.Text                     as T
=======
import           Data.DocRecord.OptParse      (RecordUsableWithCLI)
import qualified Data.HashMap.Strict          as HM
import           Data.Locations.Loc           as Loc
import           Data.Locations.LocationMonad as Loc
import           Data.Locations.LocVariable
import           Data.Monoid                  (First (..))
import qualified Data.Text                    as T
>>>>>>> 7aea80ed
import           Data.Typeable
import           Data.Void
import           Katip


-- | How to read an @a@ from some identified type @i@, which is meant to be a
-- general-purpose intermediate representation, like 'A.Value'.
data FromIntermediaryFn a =
  forall i. (Typeable i) => FromIntermediaryFn (i -> Either String a)
deriving instance Functor FromIntermediaryFn

instance Show (FromIntermediaryFn a) where
  show _ = "<FromIntermediaryFn>"

singletonFromIntermediaryFn
  :: forall i a. (Typeable i) => (i -> Either String a) -> HM.HashMap TypeRep (FromIntermediaryFn a)
singletonFromIntermediaryFn f = HM.singleton argTypeRep (FromIntermediaryFn f)
  where argTypeRep = typeOf (undefined :: i)

-- | How to read an @a@ from some file, in any 'LocationMonad'.
data ReadFromLoc a =
  ReadFromLoc { _readFromLocRepetitionKeys :: [LocVariable]
              , _readFromLocPerform        ::
                  (forall m. (LocationMonad m, KatipContext m)
                  => Loc -> m a)
              }
  deriving (Functor)

instance Show (ReadFromLoc a) where
  show _ = "<ReadFromLoc>"

makeLenses ''ReadFromLoc

-- | Constructs a 'ReadFromLoc' that will not expect any repetition.
simpleReadFromLoc
  :: (forall m. (LocationMonad m, MonadThrow m) => Loc -> m a)
  -> ReadFromLoc a
simpleReadFromLoc f = ReadFromLoc [] f

-- | A function to read @a@ from a 'DocRec'
data ReadFromConfigFn a = forall rs. (Typeable rs) => ReadFromConfigFn (DocRec rs -> a)
deriving instance Functor ReadFromConfigFn

instance Show (ReadFromConfigFn a) where
  show _ = "<ReadFromConfigFn>"

-- | A file extension
type FileExt = T.Text

-- | Here, "serial" is short for "serialization method". 'SerialReaders' is the
-- **covariant** part of 'SerialsFor'. It describes the different ways a serial
-- can be used to obtain data.
data SerialReaders a = SerialReaders
  { _serialReadersFromIntermediary :: HM.HashMap TypeRep (FromIntermediaryFn a)
       -- ^ How to read data from an intermediate type (like 'A.Value' or
       -- 'T.Text') that should be directly read from the pipeline's
       -- configuration
  , _serialReaderFromConfig        :: First (ReadFromConfigFn a)
    -- ^ How to read data from the CLI. It can be seen as a special kind of
    -- reader FromIntermediary.
  , _serialReaderEmbeddedValue     :: First a
      -- ^ Simply read from an embedded value. Depending on when this field is
      -- accessed, it can correspond to a default value or the value we read
      -- from the configuration.
  , _serialReadersFromInputFile    :: HM.HashMap FileExt (ReadFromLoc a)
       -- ^ How to read data from an external file or data storage.
  }
  deriving (Functor, Show)

makeLenses ''SerialReaders

instance Semigroup (SerialReaders a) where
  SerialReaders i c v f <> SerialReaders i' c' v' f' =
    SerialReaders (HM.unionWith const i i') (c<>c') (v<>v') (HM.unionWith const f f')
instance Monoid (SerialReaders a) where
  mempty = SerialReaders mempty mempty mempty mempty

-- | How to turn an @a@ into some identified type @i@, which is meant to a
-- general purpose intermediate representation, like 'A.Value' or even 'T.Text'.
data ToIntermediaryFn a =
  forall i. (Typeable i) => ToIntermediaryFn (a -> i)

instance Show (ToIntermediaryFn a) where
  show _ = "<ToIntermediaryFn>"

singletonToIntermediaryFn :: (Typeable i) => (a -> i) -> HM.HashMap TypeRep (ToIntermediaryFn a)
singletonToIntermediaryFn f = HM.singleton (typeOf $ f undefined) (ToIntermediaryFn f)

-- | How to write an @a@ to some file, in any 'LocationMonad'.
data WriteToLoc a = WriteToLoc
  { _writeToLocRepetitionKeys :: [LocVariable]
  , _writeToLocPerform ::
      (forall m. (LocationMonad m, KatipContext m)
      =>  a -> Loc -> m ())
  }

instance Show (WriteToLoc a) where
  show (WriteToLoc rks _) = "<WriteToLoc, rep keys: " ++ show rks ++ ">"

makeLenses ''WriteToLoc

-- | Constructs a 'WriteToLoc' that will not expect any repetition.
simpleWriteToLoc
  :: (forall m. (LocationMonad m, MonadThrow m) => a -> Loc -> m ())
  -> WriteToLoc a
simpleWriteToLoc f = WriteToLoc [] f

-- | The contravariant part of 'ReadFromConfigFn'. Permits to write default values
-- of the input config
data WriteToConfigFn a = forall rs. (Typeable rs, RecordUsableWithCLI rs)
                      => WriteToConfigFn (a -> DocRec rs)

instance Show (WriteToConfigFn a) where
  show _ = "<WriteToConfigFn>"

-- | The writing part of a serial. 'SerialWriters' describes the different ways
-- a serial can be used to serialize (write) data.
data SerialWriters a = SerialWriters
  { _serialWritersToIntermediary :: HM.HashMap TypeRep (ToIntermediaryFn a)
      -- ^ How to write the data to an intermediate type (like 'A.Value') that
      -- should be integrated to the stdout of the pipeline.
  , _serialWriterToConfig        :: First (WriteToConfigFn a)
  , _serialWritersToOutputFile   :: HM.HashMap FileExt (WriteToLoc a)
      -- ^ How to write the data to an external file or storage.
  }
  deriving (Show)

makeLenses ''SerialWriters

instance Semigroup (SerialWriters a) where
  SerialWriters i c f <> SerialWriters i' c' f' =
    SerialWriters (HM.unionWith const i i') (c<>c') (HM.unionWith const f f')
instance Monoid (SerialWriters a) where
  mempty = SerialWriters mempty mempty mempty

instance Contravariant SerialWriters where
  contramap f sw = SerialWriters
    { _serialWritersToIntermediary = fmap (\(ToIntermediaryFn f') -> ToIntermediaryFn $ f' . f)
                                     (_serialWritersToIntermediary sw)
    , _serialWriterToConfig = fmap (\(WriteToConfigFn f') -> WriteToConfigFn $ f' . f)
                              (_serialWriterToConfig sw)
    , _serialWritersToOutputFile = fmap (\(WriteToLoc rk f') ->
                                           WriteToLoc rk $ f' . f)
                                   (_serialWritersToOutputFile sw)
    }

-- | Links a serialization method to a prefered file extension, if this is
-- relevant.
class SerializationMethod serial where
  -- | If not nothing, it should correspond to one of the keys in
  -- serialReadersFromInputFile or serialWritersToOutputFile.
  getSerialDefaultExt :: serial -> Maybe FileExt
  getSerialDefaultExt _ = Nothing

-- | Tells whether some type @a@ can be serialized by some _serial_ (serialization
-- method).
class (SerializationMethod serial) => SerializesWith serial a | serial -> a where
  getSerialWriters :: serial -> SerialWriters a

-- | Tells whether some type @a@ can be deserialized by some _serial_
-- (serialization method).
class (SerializationMethod serial) => DeserializesWith serial a | serial -> a where
  getSerialReaders :: serial -> SerialReaders a

-- | Has 'SerializesWith' & 'DeserializesWith' instances that permits to
-- store/load JSON files and 'A.Value's.
data JSONSerial a = JSONSerial

instance SerializationMethod (JSONSerial a) where
  getSerialDefaultExt _ = Just "json"

instance (ToJSON a) => SerializesWith (JSONSerial a) a where
  getSerialWriters _ = mempty
    { _serialWritersToIntermediary = singletonToIntermediaryFn A.toJSON
    , _serialWritersToOutputFile   = HM.singleton "json" $ simpleWriteToLoc write
    } where
    write x loc = Loc.writeLazyByte loc $ A.encode x

parseJSONEither :: (A.FromJSON t) => A.Value -> Either String t
parseJSONEither x = case A.fromJSON x of
  A.Success s -> Right s
  A.Error r   -> Left r
{-# INLINE parseJSONEither #-}

instance (FromJSON a) => DeserializesWith (JSONSerial a) a where
  getSerialReaders _ = mempty
    { _serialReadersFromIntermediary = singletonFromIntermediaryFn parseJSONEither
    , _serialReadersFromInputFile    = HM.singleton "json" $ simpleReadFromLoc readFn
    } where
    readFn loc = Loc.readLazyByte loc >>= withReadError >>= decodeWithLoc loc
    withReadError (Right x)  = return x
    withReadError (Left err) = throwM $ FileReadError err
    decodeWithLoc loc x = case A.eitherDecode x of
      Right y  -> return y
      Left msg -> throwM $ DecodingError loc $ T.pack msg


-- | The crudest SerializationMethod there is. Can read from text files or raw
-- input strings in the pipeline configuration file. Should be used only for
-- small files or input strings. The prefered file extension is the first of the
-- list.
newtype PlainTextSerial = PlainTextSerial { plainTextSerialFileExtensions :: [FileExt] }

instance SerializationMethod PlainTextSerial where
  getSerialDefaultExt (PlainTextSerial exts) = Just $ head exts

instance SerializesWith PlainTextSerial T.Text where
  getSerialWriters (PlainTextSerial exts) = mempty
    { _serialWritersToIntermediary =
        singletonToIntermediaryFn id <> singletonToIntermediaryFn toJSON
        -- A text can be written to a raw string or a String field in a JSON
        -- output
    , _serialWritersToOutputFile = HM.fromList $ map (,writeFn) exts
    } where
    writeFn = simpleWriteToLoc $ \x loc -> writeText loc x

instance DeserializesWith PlainTextSerial T.Text where
  getSerialReaders (PlainTextSerial exts) = mempty
    { _serialReadersFromIntermediary =
        singletonFromIntermediaryFn Right <> singletonFromIntermediaryFn parseJSONEither
    , _serialReadersFromInputFile = HM.fromList $ map (,simpleReadFromLoc readFromLoc) exts
    } where
    readFromLoc loc = do
      res <- readText loc
      case res of
        Left err -> throwM err
        Right r  -> return r

-- | A serialization method used for options which can have a default value,
-- that can be exposed through the configuration.
data DocRecSerial a = forall rs. (Typeable rs, RecordUsableWithCLI rs)
                   => DocRecSerial a (a -> DocRec rs) (DocRec rs -> a)
instance SerializationMethod (DocRecSerial a)
instance SerializesWith (DocRecSerial a) a where
  getSerialWriters (DocRecSerial _ f _) = mempty
    { _serialWriterToConfig = First $ Just $ WriteToConfigFn f }
instance DeserializesWith (DocRecSerial a) a where
  getSerialReaders (DocRecSerial d _ f) = mempty
    { _serialReaderEmbeddedValue = First $ Just d
    , _serialReaderFromConfig = First $ Just $ ReadFromConfigFn f }

-- -- | A very simple deserial that deserializing nothing and just returns a default
-- -- value.
-- newtype DefaultValueDeserial a = DefaultValueDeserial a
-- instance SerializationMethod (DefaultValueDeserial a)
-- instance DeserializesWith (DefaultValueDeserial a) a where
--   getSerialReaders (DefaultValueDeserial x) = mempty
--     { serialReaderFromNothing = First $ Just x }

-- | A SerializationMethod that's meant to be used just for one datatype. Don't
-- abuse it.
data CustomPureSerial a = CustomPureSerial
  { customPureSerialExtensions :: [FileExt]
                               -- ^ Possible file extensions to write to
  , customPureSerialWrite      :: forall m. (LocationMonad m) => a -> Loc -> m ()
                               -- ^ Writing function
  }
instance SerializationMethod (CustomPureSerial a) where
  getSerialDefaultExt (CustomPureSerial exts _) = Just $ head exts
instance SerializesWith (CustomPureSerial a) a where
  getSerialWriters (CustomPureSerial exts f) = mempty
    { _serialWritersToOutputFile = HM.fromList $ map (,simpleWriteToLoc f) exts
    }

-- | A DeserializationMethod that's meant to be used just for one
-- datatype. Don't abuse it.
data CustomPureDeserial a = CustomPureDeserial
  { customPureDeserialExtensions :: [FileExt]
                                 -- ^ Possible file extensions to read from
  , customPureDeserialRead       :: forall m. (LocationMonad m) => Loc -> m a
                                 -- ^ Reading function
  }
instance SerializationMethod (CustomPureDeserial a) where
  getSerialDefaultExt (CustomPureDeserial exts _) = Just $ head exts
instance DeserializesWith (CustomPureDeserial a) a where
  getSerialReaders (CustomPureDeserial exts f) = mempty
    { _serialReadersFromInputFile = HM.fromList $ map (,simpleReadFromLoc f) exts }


-- | Can serialize @a@ and deserialize @b@.
data SerialsFor a b = SerialsFor
  { _serialWriters    :: SerialWriters a
  , _serialReaders    :: SerialReaders b
  , _serialDefaultExt :: First FileExt }
  deriving (Show)

makeLenses ''SerialsFor

-- | Can serialize and deserialize @a@. Use 'dimap' to transform it
type BidirSerials a = SerialsFor a a

-- | Can only serialize @a@. Use 'lmap' to transform it.
type PureSerials a = SerialsFor a ()

-- | Can only deserialize @a@. Use 'rmap' to transform it.
type PureDeserials a = SerialsFor Void a

instance Profunctor SerialsFor where
  lmap f (SerialsFor sers desers ext) = SerialsFor (contramap f sers) desers ext
  rmap f (SerialsFor sers desers ext) = SerialsFor sers (fmap f desers) ext

instance Semigroup (SerialsFor a b) where
  SerialsFor s d ext <> SerialsFor s' d' ext' =
    SerialsFor (s<>s') (d<>d') (ext<>ext')
instance Monoid (SerialsFor a b) where
  mempty = SerialsFor mempty mempty mempty

-- | Packs together ways to serialize and deserialize some data @a@
someBidirSerial :: (SerializesWith s a, DeserializesWith s a) => s -> BidirSerials a
someBidirSerial s =
  SerialsFor (getSerialWriters s) (getSerialReaders s) (First $ getSerialDefaultExt s)

makeBidir :: PureSerials a -> PureDeserials a -> BidirSerials a
makeBidir (SerialsFor sers _ ext) (SerialsFor _ desers ext') =
  SerialsFor sers desers (ext<>ext')

-- | Packs together ways to serialize some data @a@
somePureSerial :: (SerializesWith s a) => s -> PureSerials a
somePureSerial s =
  SerialsFor (getSerialWriters s) mempty (First $ getSerialDefaultExt s)

-- | Packs together ways to deserialize and deserialize some data @a@
somePureDeserial :: (DeserializesWith s a) => s -> PureDeserials a
somePureDeserial s = SerialsFor mempty (getSerialReaders s) (First $ getSerialDefaultExt s)

eraseSerials :: SerialsFor a b -> PureDeserials b
eraseSerials (SerialsFor _ desers ext) = SerialsFor mempty desers ext

eraseDeserials :: SerialsFor a b -> PureSerials a
eraseDeserials (SerialsFor sers _ ext) = SerialsFor sers mempty ext


-- | Builds a custom SerializationMethod (ie. which cannot be used for
-- deserialization) which is just meant to be used for one datatype.
customPureSerial
  :: [FileExt]   -- ^ The file extensions associated to this SerializationMethod
  -> (forall m. (LocationMonad m) => a -> Loc -> m ())
  -> PureSerials a
customPureSerial exts f = somePureSerial $ CustomPureSerial exts f

-- | Builds a custom SerializationMethod (ie. which cannot be used for
-- deserialization) which is just meant to be used for one datatype.
customPureDeserial
  :: [FileExt]   -- ^ The file extensions associated to this SerializationMethod
  -> (forall m. (LocationMonad m) => Loc -> m a)
  -> PureDeserials a
customPureDeserial exts f = somePureDeserial $ CustomPureDeserial exts f

-- | Traverses to the repetition keys stored in the access functions of a
-- 'SerialsFor'
serialsRepetitionKeys :: Traversal' (SerialsFor a b) [LocVariable]
serialsRepetitionKeys f (SerialsFor writers readers ext) =
  rebuild <$> (serialWritersToOutputFile . traversed . writeToLocRepetitionKeys) f writers
          <*> (serialReadersFromInputFile . traversed . readFromLocRepetitionKeys) f readers
  where
    rebuild w r = SerialsFor w r ext<|MERGE_RESOLUTION|>--- conflicted
+++ resolved
@@ -23,15 +23,6 @@
 import           Control.Monad.Catch
 import           Data.Aeson                   as A
 import           Data.DocRecord
-<<<<<<< HEAD
-import           Data.DocRecord.OptParse       (RecordUsableWithCLI)
-import qualified Data.HashMap.Strict           as HM
-import           Data.Locations.Loc            as Loc
-import           Data.Locations.LocVariable
-import           Data.Locations.LocationMonad  as Loc
-import           Data.Monoid                   (First (..))
-import qualified Data.Text                     as T
-=======
 import           Data.DocRecord.OptParse      (RecordUsableWithCLI)
 import qualified Data.HashMap.Strict          as HM
 import           Data.Locations.Loc           as Loc
@@ -39,7 +30,6 @@
 import           Data.Locations.LocVariable
 import           Data.Monoid                  (First (..))
 import qualified Data.Text                    as T
->>>>>>> 7aea80ed
 import           Data.Typeable
 import           Data.Void
 import           Katip
